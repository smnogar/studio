--- conflicted
+++ resolved
@@ -195,10 +195,7 @@
 
       this._lastResolvedCallbackEnd = range.end;
       const buffer = this._virtualBuffer.slice(range.start, range.end);
-<<<<<<< HEAD
-=======
-
->>>>>>> ad43050c
+
       resolve(buffer);
       return false;
     });
