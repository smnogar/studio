--- conflicted
+++ resolved
@@ -7,15 +7,7 @@
 import { definitions as rosCommonDefinitions } from "@foxglove/rosmsg-msgs-common";
 import { Time, fromMicros, isTimeInRangeInclusive, toMicroSec } from "@foxglove/rostime";
 import { MessageEvent, ParameterValue } from "@foxglove/studio";
-import {
-  MessageDefinitionsByTopic,
-<<<<<<< HEAD
-  ParameterValue,
-=======
-  ParsedMessageDefinitionsByTopic,
->>>>>>> db448473
-  Topic,
-} from "@foxglove/studio-base/players/types";
+import { MessageDefinitionsByTopic, Topic } from "@foxglove/studio-base/players/types";
 import {
   Connection,
   RandomAccessDataProvider,
