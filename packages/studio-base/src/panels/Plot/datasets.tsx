--- conflicted
+++ resolved
@@ -191,13 +191,10 @@
     // Messages are provided in receive time order but header stamps might be out of order
     // This would create zig-zag lines connecting the wrong points. Sorting the header stamp values (x)
     // results in the datums being in the correct order for connected lines.
-<<<<<<< HEAD
-=======
     //
     // An example is when messages at the same receive time have different header stamps. The receive
     // time ordering is undefined (could be different for different data sources), but the header stamps
     // still need sorting so the plot renders correctly.
->>>>>>> 2b232540
     if (path.timestampMethod === "headerStamp") {
       rangeData.sort((a, b) => a.x - b.x);
     }
